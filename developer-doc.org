--- conflicted
+++ resolved
@@ -10,22 +10,16 @@
 ** check test coverage:
 make coverage
 ** build docs:
-<<<<<<< HEAD
   make docs
 or on Mac OS/X
   make docs-open  
-=======
-   make docs
-** build docs and open in browser (Mac OS/X only):
-   make docs-open
->>>>>>> 080bac3c
 
 * test pip with testpypi
 ** one time setup:
 python setup.py register -r pypitest
 
 ** Update the version in code, but don't change git.  Version number needed for testing pip, however this might result in changes
-bumpversion --allow-dirty --no-commit -no-tag major|minor|patch
+bumpversion --allow-dirty --no-commit --no-tag major|minor|patch
 ** testing pip install using pypitest.  Must bump version for retesting:
 make test-release
 ** test release install from pypitest in virtualenv
@@ -36,7 +30,7 @@
 ** one time setup:
 python setup.py register -r pypi
 ** do all of the above testing
-** WARNING: may have to update git tag if anyt 
+** WARNING: may have to update git tag if any 
 ** update HISTORY.rst
 ** Do the git duty
 commit to master
@@ -44,11 +38,7 @@
 git push origin --tags
 git push
 ** make release
-<<<<<<< HEAD
-** update readthedocs version in GUI
-=======
 ** git push origin --tags
 ** git status  # make sure origin is in sync
-** update readthedocs version
->>>>>>> 080bac3c
+** update readthedocs version in GUI
 ** test release install